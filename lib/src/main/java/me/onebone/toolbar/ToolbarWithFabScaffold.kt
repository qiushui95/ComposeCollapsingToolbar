package me.onebone.toolbar

import androidx.compose.runtime.Composable
import androidx.compose.ui.Modifier
import androidx.compose.ui.layout.SubcomposeLayout
import androidx.compose.ui.unit.LayoutDirection
import androidx.compose.ui.unit.dp

@ExperimentalToolbarApi
@Composable
fun ToolbarWithFabScaffold(
	modifier: Modifier,
	state: CollapsingToolbarScaffoldState,
	scrollStrategy: ScrollStrategy,
	toolbarModifier: Modifier = Modifier,
<<<<<<< HEAD
	toolbarScrollable: Boolean = false,
=======
	toolbarClipToBounds: Boolean = true,
>>>>>>> 5fefd213
	toolbar: @Composable CollapsingToolbarScope.() -> Unit,
	fab: @Composable () -> Unit,
	fabPosition: FabPosition = FabPosition.End,
	body: @Composable CollapsingToolbarScaffoldScope.() -> Unit
) {
	SubcomposeLayout(
		modifier = modifier
	) { constraints ->

		val toolbarScaffoldConstraints = constraints.copy(
			minWidth = 0,
			minHeight = 0,
			maxHeight = constraints.maxHeight
		)

		val toolbarScaffoldPlaceables = subcompose(ToolbarWithFabScaffoldContent.ToolbarScaffold) {
			CollapsingToolbarScaffold(
				modifier = modifier,
				state = state,
				scrollStrategy = scrollStrategy,
				toolbarModifier = toolbarModifier,
<<<<<<< HEAD
				toolbarScrollable = toolbarScrollable,
=======
				toolbarClipToBounds = toolbarClipToBounds,
>>>>>>> 5fefd213
				toolbar = toolbar,
				body = body
			)
		}.map { it.measure(toolbarScaffoldConstraints) }

		val fabConstraints = constraints.copy(
			minWidth = 0,
			minHeight = 0
		)

		val fabPlaceables = subcompose(
			ToolbarWithFabScaffoldContent.Fab,
			fab
		).mapNotNull { measurable ->
			measurable.measure(fabConstraints).takeIf { it.height != 0 && it.width != 0 }
		}

		val fabPlacement = if (fabPlaceables.isNotEmpty()) {
			val fabWidth = fabPlaceables.maxOfOrNull { it.width } ?: 0
			val fabHeight = fabPlaceables.maxOfOrNull { it.height } ?: 0
			// FAB distance from the left of the layout, taking into account LTR / RTL
			val fabLeftOffset = if (fabPosition == FabPosition.End) {
				if (layoutDirection == LayoutDirection.Ltr) {
					constraints.maxWidth - 16.dp.roundToPx() - fabWidth
				} else {
					16.dp.roundToPx()
				}
			} else {
				(constraints.maxWidth - fabWidth) / 2
			}

			FabPlacement(
				left = fabLeftOffset,
				width = fabWidth,
				height = fabHeight
			)
		} else {
			null
		}

		val fabOffsetFromBottom = fabPlacement?.let {
			it.height + 16.dp.roundToPx()
		}

		val width = constraints.maxWidth
		val height = constraints.maxHeight

		layout(width, height) {
			toolbarScaffoldPlaceables.forEach {
				it.place(0, 0)
			}

			fabPlacement?.let { placement ->
				fabPlaceables.forEach {
					it.place(placement.left, height - fabOffsetFromBottom!!)
				}
			}

		}

	}
}

private enum class ToolbarWithFabScaffoldContent {
	ToolbarScaffold, Fab
}<|MERGE_RESOLUTION|>--- conflicted
+++ resolved
@@ -13,11 +13,8 @@
 	state: CollapsingToolbarScaffoldState,
 	scrollStrategy: ScrollStrategy,
 	toolbarModifier: Modifier = Modifier,
-<<<<<<< HEAD
+	toolbarClipToBounds: Boolean = true,
 	toolbarScrollable: Boolean = false,
-=======
-	toolbarClipToBounds: Boolean = true,
->>>>>>> 5fefd213
 	toolbar: @Composable CollapsingToolbarScope.() -> Unit,
 	fab: @Composable () -> Unit,
 	fabPosition: FabPosition = FabPosition.End,
@@ -39,11 +36,8 @@
 				state = state,
 				scrollStrategy = scrollStrategy,
 				toolbarModifier = toolbarModifier,
-<<<<<<< HEAD
+				toolbarClipToBounds = toolbarClipToBounds,
 				toolbarScrollable = toolbarScrollable,
-=======
-				toolbarClipToBounds = toolbarClipToBounds,
->>>>>>> 5fefd213
 				toolbar = toolbar,
 				body = body
 			)

# compose-collapsing-toolbar
A simple implementation of [CollapsingToolbarLayout](https://developer.android.com/reference/com/google/android/material/appbar/CollapsingToolbarLayout) for Jetpack Compose

## Installation
You should add `mavenCentral()` repository before installation. Then add the following line to the `dependencies` block in your app level build.gradle:

```gradle
implementation "com.github.GIGAMOLE:ComposeCollapsingToolbar:1.0.4"
```
or build.gradle.kts:
```kotlin
implementation("com.github.GIGAMOLE:ComposeCollapsingToolbar:1.0.4")
```

## Example
An example can be found [here](app/src/main).

## Usage
### Using CollapsingToolbarScaffold
`CollapsingToolbarScaffold` is a container to help you place composables and move them as a user dispatches scroll. It provides two holes where you can place you components.
To use `CollapsingToolbarScaffold` you will need `CollapsingToolbarScaffoldState` which could be retrieved using `rememberCollapsingToolbarScaffoldState()`.
```kotlin
CollapsingToolbarScaffold(
    state = rememberCollapsingToolbarScaffoldState(), // provide the state of the scaffold
    toolbar = {
        // contents of toolbar go here...
    }
) {
    // main contents go here...
}
```

The toolbar will collapse until it gets as small as the smallest child, and will expand as large as the largest child.

Also note that the content should be scrollable for the `CollapsingToolbarScaffold` to consume nested scroll. For `LazyColumn`, you don't have to care of anything because it is scrollable by default. Column, however, is not scrollable by default so you can provide `Modifier.verticalScroll()` to make a content dispatch nested scroll.

```kotlin
CollapsingToolbarScaffold(
    state = rememberCollapsingToolbarScaffoldState(), // provide the state of the scaffold
    toolbar = {
        // contents of toolbar go here...
    }
) {
    Column(
        modifier = Modifier
            .verticalScroll(rememberScrollState()) // main content should be scrollable for CollapsingToolbarScaffold to consume nested scroll
    ) {
        // ...
    }
}
```

<<<<<<< HEAD
By default, `CollapsingToolbar` clips content to its bounds. In order to disable it, set `toolbarClipToBounds = false` in `CollapsingToolbarScaffold`.
=======
By default, `CollapsingToolbar` is not scrollable. In order to enable it, set `toolbarScrollable = true` in `CollapsingToolbarScaffold`.
>>>>>>> 36fe6705

### CollapsingToolbarScaffoldState
`CollapsingToolbarScaffoldState` is a holder of the scaffold state, such as the value of y offset and how much the toolbar has expanded. The field is public so you may use it as you need.
Note that the `CollapsingToolbarScaffoldState` is stable, which means that a change on a value of the state triggers a recomposition.
```kotlin
val state = rememberCollapsingToolbarScaffoldState()
val offsetY = state.offsetY // y offset of the layout
val progress = state.toolbarState.progress // how much the toolbar is expanded (0: collapsed, 1: expanded)
val offsetProgress = state.offsetProgress // how much the toolbar offset (EnterAlways, EnterAlwaysCollapsed) is expanded (0: collapsed, 1: expanded)
val totalProgress = state.totalProgress // how much the toolbar height and offset is expanded (0: collapsed, 1: expanded)

Text(
    text = "Hello World",
    textSize = (18 + (30 - 18) * progress).sp // text size depending on the progress
    // recomposed when the value of the progress is changed
)
```

Also, it is possible to trigger collapse/expansion animations manually:
```kotlin
val state = rememberCollapsingToolbarScaffoldState()
state.toolbarState.expand() // expand toolbar
state.toolbarState.collapse() // collapse toolbar
state.offsetExpand() // expand toolbar offset (EnterAlways, EnterAlwaysCollapsed)
state.offsetCollapse() // collapse toolbar offset (EnterAlways, EnterAlwaysCollapsed)
state.expand() // expand altogether toolbar and offset
state.collapse() // collapse altogether toolbar and offset
```

## parallax, pin, road
You can tell children of `CollapsingToolbar` how to deal with a collapse/expansion. This works almost the same way to the `collapseMode` in the `CollapsingToolbarLayout` except for the `road` modifier.

```kotlin
CollapsingToolbar(/* ... */) {
    Image(
        modifier = Modifier.parallax(ratio = 0.2f) // parallax, pin, road are available
    )
}
```

To properly set the `minHeight`/`maxHeight` for `CollapsingToolbar` use `Modifier.pin()` on the child, because `CollapsingToolbar` determines its `minHeight`/`maxHeight` by the smallest/largest child.

### road modifier
The `road()` modifier allows you to place a child relatively to the toolbar. It receives two arguments: `whenCollapsed` and `whenExpanded`. As the name suggests, these describe how to place a child when the toolbar is collapsed or expanded, respectively.
This can be used to display a title text on the toolbar which is moving as the scroll is fed.
```kotlin
CollapsingToolbarScaffold(
    toolbar = {
	    Text(
            text = "Title",
            modifier = Modifier
                .road(
                    whenCollapsed = Alignment.CenterStart,
                    whenExpanded = Alignment.BottomEnd
                )
        )
    }
) {
    // ...
}
```
The above code orders the title `Text` to be placed at the _CenterStart_ position when the toolbar is collapsed and _BottomEnd_ position when it is expanded. 


## Scroll Strategy
`ScrollStrategy` defines how `CollapsingToolbar` consumes scroll. You can set your desired behavior by providing `scrollStrategy` to `CollapsingToolbarScaffold`:

```kotlin
CollapsingToolbarScaffold(
    /* ... */
    scrollStrategy = ScrollStrategy.EnterAlways // EnterAlways, EnterAlwaysCollapsed, ExitUntilCollapsed are available
) {
    /* ... */
}
```


### ScrollStrategy.EnterAlways
![EnterAlways](img/enter-always.gif)

### ScrollStrategy.EnterAlwaysCollapsed
![EnterAlwaysCollapsed](img/enter-always-collapsed.gif)

### ScrollStrategy.ExitUntilCollapsed
![ExitUntilCollapsed](img/exit-until-collapsed.gif)

## Snap Config
`SnapConfig` defines how `CollapsingToolbar` snaps to its edges. You can enable snapping by providing `snapConfig` to `CollapsingToolbarScaffold`:

```kotlin
CollapsingToolbarScaffold(
    /* ... */
    snapConfig = SnapConfig() // "collapseThreshold = 0.5" by default
) {
    /* ... */
}
```

### Snap for ScrollStrategy.EnterAlways
![Snap for EnterAlways](img/snap-enter-always.gif)

### Snap for ScrollStrategy.EnterAlwaysCollapsed
![Snap for EnterAlwaysCollapsed](img/snap-enter-always-collapsed.gif)

### Snap ScrollStrategy.ExitUntilCollapsed
![Snap for ExitUntilCollapsed](img/snap-exit-until-collapsed.gif)
<|MERGE_RESOLUTION|>--- conflicted
+++ resolved
@@ -5,11 +5,11 @@
 You should add `mavenCentral()` repository before installation. Then add the following line to the `dependencies` block in your app level build.gradle:
 
 ```gradle
-implementation "com.github.GIGAMOLE:ComposeCollapsingToolbar:1.0.4"
+implementation "com.github.GIGAMOLE:ComposeCollapsingToolbar:1.0.5"
 ```
 or build.gradle.kts:
 ```kotlin
-implementation("com.github.GIGAMOLE:ComposeCollapsingToolbar:1.0.4")
+implementation("com.github.GIGAMOLE:ComposeCollapsingToolbar:1.0.5")
 ```
 
 ## Example
@@ -50,11 +50,9 @@
 }
 ```
 
-<<<<<<< HEAD
 By default, `CollapsingToolbar` clips content to its bounds. In order to disable it, set `toolbarClipToBounds = false` in `CollapsingToolbarScaffold`.
-=======
+
 By default, `CollapsingToolbar` is not scrollable. In order to enable it, set `toolbarScrollable = true` in `CollapsingToolbarScaffold`.
->>>>>>> 36fe6705
 
 ### CollapsingToolbarScaffoldState
 `CollapsingToolbarScaffoldState` is a holder of the scaffold state, such as the value of y offset and how much the toolbar has expanded. The field is public so you may use it as you need.
